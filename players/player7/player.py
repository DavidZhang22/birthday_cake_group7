--- conflicted
+++ resolved
@@ -29,13 +29,8 @@
         self.moves: list[tuple[Point, Point]] = []
 
         # Configurable parameters
-<<<<<<< HEAD
         self.top_k_cuts = 12  # Number of top cuts to optimize
         self.optimization_iterations = 50  # Number of optimization iterations
-=======
-        self.top_k_cuts = 5  # Number of top cuts to optimize
-        self.optimization_iterations = 100  # Number of optimization iterations
->>>>>>> 90981588
         self.max_area_deviation = 0.25  # Maximum area deviation tolerance
         self.sample_step = 1  # Step size for sample points
 
@@ -44,7 +39,6 @@
         new.exterior_shape = self.cake.exterior_shape
         new.interior_shape = self.cake.interior_shape
         new.exterior_pieces = [copy_geom(p) for p in self.cake.exterior_pieces]
-<<<<<<< HEAD
 
         return new
 
@@ -59,22 +53,6 @@
         try:
             cake_copy.cut(from_p, to_p)
 
-=======
-
-        return new
-
-    def evaluate_cut(self, from_p: Point, to_p: Point, allow_bad_cuts=False) -> float:
-        """Evaluate how good a cut is by measuring deviation from the target crust ratio.
-        Only considers valid cuts where the resulting pieces are within tolerance of the target area.
-        Returns the sum of squared differences from the target crust ratio."""
-
-        # Copy necessary to avoid mutating the original cake
-        cake_copy = self.copy_ext(self.cake)
-
-        try:
-            cake_copy.cut(from_p, to_p)
-
->>>>>>> 90981588
             # First, enforce area tolerance for all resulting pieces.
             for piece in cake_copy.exterior_pieces:
                 piece_size = piece.area
@@ -128,18 +106,8 @@
             dy = y2 - y1
             length = (dx * dx + dy * dy) ** 0.5
 
-<<<<<<< HEAD
             # Add points every `step` cm along the edge, excluding endpoints
             if step > 0 and length > step * 3:
-=======
-            # Add midpoint
-            mx = x1 + 0.5 * dx
-            my = y1 + 0.5 * dy
-            raw_points.append((mx, my))
-
-            # Add points every `step` cm along the edge, excluding endpoints
-            if step > 0 and length > 0:
->>>>>>> 90981588
                 k = 1
                 while k * step < length:
                     t = (k * step) / length
@@ -147,14 +115,11 @@
                     py = y1 + t * dy
                     raw_points.append((px, py))
                     k += 1
-<<<<<<< HEAD
-            else:
+            elif length > 1:
                 # Add midpoint
                 mx = x1 + 0.5 * dx
                 my = y1 + 0.5 * dy
                 raw_points.append((mx, my))
-=======
->>>>>>> 90981588
 
         # Deduplicate points that may coincide (e.g., when midpoint aligns with a step)
         seen = set()
@@ -175,7 +140,6 @@
             raise PlayerException("no pieces available to cut")
 
         piece = max(pieces, key=lambda p: p.area)
-<<<<<<< HEAD
 
         # Get sample points along the piece boundary
         sample_points = self.get_sample_points(piece)
@@ -201,33 +165,6 @@
                 :50
             ]  # Keep only the best 50 candidates so far
 
-=======
-
-        # Get sample points along the piece boundary
-        sample_points = self.get_sample_points(piece)
-        print(f"Found {len(sample_points)} sample points")
-
-        min_len = 1.0
-        # Collect all valid cuts with their scores
-        candidate_cuts = []
-        for i in range(len(sample_points)):
-            for j in range(i + 1, len(sample_points)):
-                if sample_points[i].distance(sample_points[j]) < min_len:
-                    continue  # Skip cuts that are too short
-
-                from_p = sample_points[i]
-                to_p = sample_points[j]
-
-                score = self.evaluate_cut(from_p, to_p, allow_bad_cuts=True)
-
-                if score != float("inf"):  # Only consider valid cuts
-                    candidate_cuts.append((score, from_p, to_p))
-            candidate_cuts.sort(key=lambda x: x[0])
-            candidate_cuts = candidate_cuts[
-                :50
-            ]  # Keep only the best 50 candidates so far
-
->>>>>>> 90981588
         if not candidate_cuts:
             raise PlayerException("could not find a valid cut")
 
@@ -237,7 +174,6 @@
         top_cuts = candidate_cuts[: self.top_k_cuts]
 
         # Optimize each of the top cuts
-<<<<<<< HEAD
         def _batch_optimize(batch):
             best = (float("inf"), None, None)  # (score, from_p, to_p)
             for original_score, from_p, to_p in batch:
@@ -268,20 +204,6 @@
                 if score < best_optimized_score:
                     best_optimized_score = score
                     best_optimized_cut = (ofp, otp)
-=======
-        best_optimized_score = float("inf")
-        best_optimized_cut = None
-
-        for original_score, from_p, to_p in top_cuts:
-            optimized_from_p, optimized_to_p = self.optimize_cut(
-                from_p, to_p, iterations=self.optimization_iterations
-            )
-            optimized_score = self.evaluate_cut(optimized_from_p, optimized_to_p)
-
-            if optimized_score < best_optimized_score:
-                best_optimized_score = optimized_score
-                best_optimized_cut = (optimized_from_p, optimized_to_p)
->>>>>>> 90981588
 
         return best_optimized_cut
 
@@ -312,15 +234,11 @@
             return 0.0, 0.0
 
     def optimize_cut(
-<<<<<<< HEAD
         self,
         from_p: Point,
         to_p: Point,
         iterations: int = 20,
         best_score: float = float("inf"),
-=======
-        self, from_p: Point, to_p: Point, iterations: int = 20
->>>>>>> 90981588
     ) -> tuple[Point, Point]:
         """Optimize a cut by moving points along the boundary direction."""
         best_cut = (from_p, to_p)
@@ -398,11 +316,7 @@
 
     def get_cuts(self) -> list[tuple[Point, Point]]:
         self.moves.clear()  # Reset moves list
-<<<<<<< HEAD
         start = time.time()
-=======
-
->>>>>>> 90981588
         for cut in range(self.children - 1):
             print(f"Finding cut number {cut + 1}")
             optimized_from_p, optimized_to_p = self.find_best_cut()
@@ -412,8 +326,5 @@
             # Simulate the cut on our cake to maintain accurate state
             self.cake.cut(optimized_from_p, optimized_to_p)
 
-<<<<<<< HEAD
         print(f"Total cutting time: {time.time() - start:.2f} seconds")
-=======
->>>>>>> 90981588
         return self.moves